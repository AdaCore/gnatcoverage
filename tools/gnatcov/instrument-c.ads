--- conflicted
+++ resolved
@@ -370,20 +370,16 @@
          --  which scope was originally opened in which file.
 
          Current_File_Scope : Source_File_Index;
-<<<<<<< HEAD
          --  Source file in wich the last scope encountered was opened.
 
          Instrumented_CXX_For_Ranges : Cursor_Vectors.Vector;
          --  List of instrumented for ranges. For an explanation of why we need
          --  to store these, see the documentation of the Fix_CXX_For_Ranges
          --  subprogram.
-=======
-         --  Source file in which the last scope encountered was opened
 
          Disable_Instrumentation : Boolean := False;
          --  Set to True to deactivate instrumentation and prevent any code
          --  rewriting.
->>>>>>> 6763b578
       end record;
 
    type C_Source_Rewriter is tagged limited private;
@@ -469,19 +465,17 @@
       Loc  : Source_Location_T;
       Text : String) is null;
 
-<<<<<<< HEAD
    procedure Register_CXX_For_Range
      (Pass : Pass_Kind;
       UIC  : in out C_Unit_Inst_Context'Class;
       N    : Cursor_T) is null;
    --  See the documentation of Fix_CXX_For_Ranges
-=======
+
    procedure Report
      (Pass : Pass_Kind;
       Node : Cursor_T;
       Msg  : String;
       Kind : Report_Kind := Diagnostics.Warning) is null;
->>>>>>> 6763b578
 
    type C_Source_Rewriter is limited new Ada.Finalization.Limited_Controlled
    with record
