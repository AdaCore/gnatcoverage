--- conflicted
+++ resolved
@@ -376,18 +376,13 @@
          --  after preprocessing. This is needed in order to keep track of
          --  which scope was originally opened in which file.
 
-<<<<<<< HEAD
-         Current_File_Scope : Source_File_Index;
-         --  Source file in wich the last scope encountered was opened.
-
          Instrumented_CXX_For_Ranges : Cursor_Vectors.Vector;
          --  List of instrumented for ranges. For an explanation of why we need
          --  to store these, see the documentation of the Fix_CXX_For_Ranges
          --  subprogram.
-=======
+
          Current_File_Scope : Scopes_In_Files_Map.Cursor;
          --  Source file in which the last scope encountered was opened
->>>>>>> a51c1c40
 
          Disable_Instrumentation : Boolean := False;
          --  Set to True to deactivate instrumentation and prevent any code
