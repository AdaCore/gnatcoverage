--- conflicted
+++ resolved
@@ -87,11 +87,8 @@
       Opt_All_Warnings,
       Opt_Save_Temps,
       Opt_SPARK_Compat,
-<<<<<<< HEAD
-      Opt_Relocate_Build_Tree);
-=======
+      Opt_Relocate_Build_Tree,
       Opt_Full_Slugs);
->>>>>>> 11526934
    --  Set of boolean options we support. More complete descriptions below.
 
    type String_Options is
@@ -549,20 +546,17 @@
          Commands  => (Cmd_Instrument => True, others => False),
          Internal  => False),
 
-<<<<<<< HEAD
       Opt_Relocate_Build_Tree => Create
         (Long_Name => "--relocate-build-tree",
          Help      => "Relocate object, library and exec directories in the"
                       & " current directory.",
          Commands  => (Cmd_Setup => False, others => True),
-         Internal  => False));
-=======
+         Internal  => False),
       Opt_Full_Slugs => Create
         (Long_Name => "--full-slugs",
          Help      => "Use full unit slugs instead of hashes for buffer units",
          Commands  => (Cmd_Instrument => True, others => False),
          Internal  => True));
->>>>>>> 11526934
 
    String_Infos : constant String_Option_Info_Array :=
      (Opt_Project => Create
