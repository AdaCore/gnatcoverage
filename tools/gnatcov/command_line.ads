------------------------------------------------------------------------------
--                                                                          --
--                               GNATcoverage                               --
--                                                                          --
--                     Copyright (C) 2015-2024, AdaCore                     --
--                                                                          --
-- GNATcoverage is free software; you can redistribute it and/or modify it  --
-- under terms of the GNU General Public License as published by the  Free  --
-- Software  Foundation;  either version 3,  or (at your option) any later  --
-- version. This software is distributed in the hope that it will be useful --
-- but WITHOUT ANY WARRANTY;  without even the implied warranty of MERCHAN- --
-- TABILITY or FITNESS FOR A PARTICULAR PURPOSE. See the GNU General Public --
-- License for  more details.  You should have  received  a copy of the GNU --
-- General  Public  License  distributed  with  this  software;   see  file --
-- COPYING3.  If not, go to http://www.gnu.org/licenses for a complete copy --
-- of the license.                                                          --
------------------------------------------------------------------------------

with GPR2.Options;

with Argparse;
with Coverage_Options; use Coverage_Options;

package Command_Line is

   type Command_Type is
     (None,

      Cmd_Help,
      Cmd_Help_Internal,
      Cmd_Version,

      Cmd_List_Logs,
      Cmd_Print_GPR_Registry,

      Cmd_Run,
      Cmd_Convert,
      Cmd_Coverage,
      Cmd_Extract_Base64_Trace,
      Cmd_Scan_Decisions,

      Cmd_Disp_Routines,
      Cmd_Map_Routines,
      Cmd_Check_SCOs,

      Cmd_Dump_Trace,
      Cmd_Dump_Trace_Raw,
      Cmd_Dump_Trace_Base,
      Cmd_Dump_Trace_Asm,
      Cmd_Dump_Src_Trace,
      Cmd_Dump_Sections,
      Cmd_Dump_Symbols,
      Cmd_Dump_Compile_Units,
      Cmd_Dump_Subprograms,
      Cmd_Dump_Inlined_Subprograms,
      Cmd_Dump_Lines,
      Cmd_Dump_CFG,
      Cmd_Dump_Pragmas,

      Cmd_Disassemble_Insn_Properties,
      Cmd_Disassemble_Raw,
      Cmd_Disassemble,
      Cmd_Scan_Objects,

      Cmd_Setup,
      Cmd_Instrument_Project,
      Cmd_Instrument_Source,
      Cmd_Instrument_Main,
      Cmd_Setup_Integration,
      Cmd_Gcc_Wrapper,

      Cmd_Add_Annotation,
      Cmd_Delete_Annotation,
      Cmd_Show_Annotations);
   --  Set of commands we support. More complete descriptions below.

   type Bool_Options is
     (Opt_Verbose,
      Opt_Quiet,
      Opt_Recursive,
      Opt_No_Subprojects,
      Opt_All_Decisions,
      Opt_All_Messages,
      Opt_Include,
      Opt_Exclude,
      Opt_Excluded_SCOs,
      Opt_Keep_Edges,
      Opt_Pretty_Print,
      Opt_Keep_Reading_Traces,
      Opt_Externally_Built_Projects,
      Opt_GNAT_Pragmas,
      Opt_Show_MCDC_Vectors,
      Opt_Show_Condition_Vectors,
      Opt_Dump_Filename_Simple,
      Opt_Allow_Mix_Trace_Kind,
      Opt_Boolean_Short_Circuit_And_Or,
      Opt_Cancel_Annotate,
      Opt_All_Warnings,
      Opt_Save_Temps,
      Opt_SPARK_Compat,
      Opt_Full_Slugs,
      Opt_Relocate_Build_Tree,
      Opt_Warnings_As_Errors,
      Opt_Instrument_Block,
      Opt_Force,
      Opt_Annotate_After);
   --  Set of boolean options we support. More complete descriptions below.

   type String_Options is
     (Opt_Project,
      Opt_Root_Dir,
      Opt_Subdirs,
      Opt_Target,
      Opt_Runtime,
      Opt_Config,
      Opt_Output,
      Opt_Output_Directory,
      Opt_Tag,
      Opt_Kernel,
      Opt_Coverage_Level,
      Opt_Text_Start,
      Opt_Exec_Prefix,
      Opt_Final_Report,
      Opt_HW_Trigger_Traces,
      Opt_Input,
      Opt_Separate,
      Opt_Output_Format,
      Opt_Trace_Source,
      Opt_Save_Checkpoint,
      Opt_Report_Title,
      Opt_Dump_Trigger,
      Opt_Dump_Channel,
      Opt_Dump_Filename_Env_Var,
      Opt_Dump_Filename_Prefix,
      Opt_Dump_Filename_Tag,
      Opt_Ada,
      Opt_Dump_Units_To,
      Opt_Timezone,
      Opt_Prefix,
      Opt_RTS_Profile,
      Opt_Path_Count_Limit,
      Opt_Install_Name,
      Opt_Runtime_Project,
      Opt_Lang,
      Opt_Parallelism_Level,
      Opt_Compiler_Driver,
      Opt_Spec_Suffix,
      Opt_Body_Suffix,
      Opt_Dot_Replacement,
      Opt_Gnatem,
      Opt_Config_Pragmas_Mapping,
      Opt_Ada_Preprocessor_Data,
      Opt_Project_Name,
      Opt_Source_Root,
      Opt_Db,
      Opt_GPR_Registry_Format,
      Opt_Annotation_Kind,
      Opt_Annotation_Id,
      Opt_Location,
      Opt_Start_Location,
      Opt_End_Location,
      Opt_Justification,
      Opt_SS_Backend);
   --  Set of string options we support. More complete descriptions below.

   type String_List_Options is
     (Opt_Log,
      Opt_Projects,
      Opt_Scenario_Var,
      Opt_Cargs,
      Opt_Eargs,
      Opt_Gargs,
      Opt_Scos,
      Opt_Units,
      Opt_SID,
      Opt_Subp_Of_Interest,
      Opt_Routines,
      Opt_Routines_List,
      Opt_Exec,
      Opt_Source_Rebase,
      Opt_Source_Search,
      Opt_Trace,
      Opt_Checkpoint,
      Opt_Ignore_Source_Files,
      Opt_Shared_Object,
      Opt_Restricted_To_Languages,
      Opt_Annotation_Format,
      Opt_C_Opts,
      Opt_CPP_Opts,
      Opt_Files,
      Opt_Runtime_Dir,
      Opt_Compiler_Wrappers,
      Opt_Ext_Annotations);
   --  Set of string list options we support. More complete descriptions below.

   subtype Cmd_Instrument is Command_Type
     range Cmd_Instrument_Project .. Cmd_Instrument_Main;

   subtype Cmd_Instrument_With_Setup is Command_Type
     range Cmd_Instrument_Project .. Cmd_Setup_Integration;

   subtype Cmd_All_Setups is Command_Type
   with Static_Predicate =>
     Cmd_All_Setups in Cmd_Setup | Cmd_Setup_Integration;

   subtype Cmd_All_Annotate is Command_Type
     range Cmd_Add_Annotation .. Cmd_Show_Annotations;

   package Parser is new Argparse
     (Command_Type, Bool_Options, String_Options, String_List_Options);
   use Parser;

   Command_Infos : constant Command_Info_Array :=
     (Cmd_Help => Create
        (Name        => "--help",
         Description => ("Display help for command line commands and"
                         & " arguments."),
         Internal    => False),
      Cmd_Help_Internal => Create
        (Name        => "--help-internal",
         Description => ("Display help for internal command line commands and"
                         & "arguments."),
         Internal    => True),
      Cmd_Version => Create
        (Name        => "--version",
         Description => "Display the version.",
         Internal    => False),

      Cmd_List_Logs          => Create
        (Name          => "list-logs",
         Pattern       => "",
         Description   =>
           "Dump the list of GNATcov available logs (GNATCOLL traces).",
         Internal      => True),
      Cmd_Print_GPR_Registry => Create
        (Name          => GPR2.Options.Print_GPR_Registry_Option,
         Pattern       => "",
         Description   => "Print the GPR registry.",
         Internal      => True),

      Cmd_Run => Create
        (Name        => "run",
         Pattern     => "[OPTIONS] [EXE] [-eargs [EXE] EARGS...]",
         Description => "Run a program and generate a trace file.",
         Internal    => False),
      Cmd_Convert => Create
        (Name        => "convert",
         Pattern     => ("[OPTIONS] --trace-source=SOURCE_ID --exec=EXECUTABLE"
                         & " --input=INPUT_TRACE"),
         Description => ("Convert vendor-specific trace files into"
                         & " GNATcoverage-compatible ones."
                         & ASCII.LF
                         & "  SOURCE_ID specifies source of trace data (e.g."
                         & " iSystem-5634)." & ASCII.LF
                         & "  EXECUTABLE is name of executable which generated"
                         & " data." & ASCII.LF
                         & "  INPUT_TRACE is file containing trace data to be"
                         & " converted."),
         Internal    => False),
      Cmd_Extract_Base64_Trace => Create
        (Name        => "extract-base64-trace",
         Pattern     => ("[OPTIONS] INPUT_BASE64_FILE OUTPUT_TRACE_FILE"),
         Description => ("Extract a trace file from a log file that contains"
                         & " Base64-encoded traces."),
         Internal    => False),
      Cmd_Coverage => Create
        (Name        => "coverage",
         Pattern     => ("[OPTIONS] TRACE_FILEs"),
         Description => "Generate a coverage report with TRACE_FILEs.",
         Internal    => False),
      Cmd_Scan_Decisions => Create
        (Name        => "scan-decisions",
         Pattern     => ("--scos=[SCOs] [OPTIONS]"),
         Description => ("Scan source coverage obligations for multiple paths"
                         & " decisions."),
         Internal    => False),

      Cmd_Disp_Routines => Create
        (Name        => "disp-routines",
         Pattern     => "{[--exclude|--include] FILEs}",
         Description => "Build a list of routines from object FILEs.",
         Internal    => False),
      Cmd_Map_Routines => Create
        (Name        => "map-routines",
         Pattern     => "--scos=[SCOs] [EXE]",
         Description => "Only perform decision static analysis.",
         Internal    => True),
      Cmd_Check_SCOs => Create
        (Name        => "check-scos",
         Description => "Parse and load SCOs files to check them.",
         Internal    => True),

      Cmd_Dump_Trace => Create
        (Name        => "dump-trace",
         Pattern     => "[TRACE_FILEs]",
         Description => "Display of trace files, slided if necessary.",
         Internal    => True),
      Cmd_Dump_Trace_Raw => Create
        (Name        => "dump-trace-raw",
         Pattern     => "[TRACE_FILEs]",
         Description => "Raw display of trace files.",
         Internal    => True),
      Cmd_Dump_Trace_Base => Create
        (Name        => "dump-trace-base",
         Pattern     => "[TRACE_FILEs]",
         Description => "",
         Internal    => True),
      Cmd_Dump_Trace_Asm => Create
        (Name        => "dump-trace-asm",
         Pattern     => "[EXE] [TRACE_FILEs]",
         Description => ("Display of trace files with assembly code for each"
                         & " trace."),
         Internal    => True),
      Cmd_Dump_Src_Trace => Create
        (Name        => "dump-src-trace",
         Pattern     => "[TRACE_FILEs]",
         Description => "Dump the content of a source trace file in a human"
                        & "-readable text form.",
         Internal    => True),
      Cmd_Dump_Sections => Create
        (Name        => "dump-sections",
         Pattern     => "[EXEs]",
         Description => "Dump sections from executable files.",
         Internal    => True),
      Cmd_Dump_Symbols => Create
        (Name        => "dump-symbols",
         Pattern     => "[EXEs]",
         Description => "Dump symbols from executable files.",
         Internal    => True),
      Cmd_Dump_Compile_Units => Create
        (Name        => "dump-compile-units",
         Pattern     => "[EXEs]",
         Description => ("Dump the name of DW_TAG_compile_unit from the"
                         & " debugging information in executable files."),
         Internal    => True),
      Cmd_Dump_Subprograms => Create
        (Name        => "dump-subprograms",
         Description => "Dump subprograms from executable files.",
         Internal    => True),
      Cmd_Dump_Inlined_Subprograms => Create
        (Name        => "dump-inlined-subprograms",
         Description => "Dump inlined subprograms from executable files.",
         Internal    => True),
      Cmd_Dump_Lines => Create
        (Name        => "dump-lines",
         Pattern     => "[EXEs]",
         Description => "Dump source line information from executable files.",
         Internal    => True),
      Cmd_Dump_CFG => Create
        (Name        => "dump-cfg",
         Pattern     => "[OPTIONS] [EXE] [SELECTORs]",
         Description => ("Display object code from EXE as a graph. SELECTORs"
                         & " must be a non-empty list of patterns, which is"
                         & " used to match code to draw. The patterns can be:"
                         & ASCII.LF & ASCII.LF
                         & "file:line1:col1-line2:col2" & ASCII.LF
                         & "  Match code included in a source location range."
                         & ASCII.LF & ASCII.LF
                         & "@0xADDRESS" & ASCII.LF
                         & "  Match all code under the symbol an address"
                         & "  belongs to."
                         & ASCII.LF & ASCII.LF
                         & "0xADDRESS..0xADDRESS" & ASCII.LF
                         & "  Match code included in an address range."
                         & ASCII.LF & ASCII.LF
                         & "SYMBOL_NAME" & ASCII.LF
                         & "  Match all code under a symbol."
                         & ASCII.LF & ASCII.LF
                         & "The object code included if the graph must belong"
                         & " to at least one provided pattern."),
                         Internal    => True),

      Cmd_Disassemble_Insn_Properties => Create
        (Name        => "disassemble-insn-properties",
         Pattern     => "[EXE] [SELECTORs]",
         Description => ("Disassemble instructions in the executable matching"
                         & " SELECTORs. The output is a JSON document that"
                         & " describes sections, instruction disassembly"
                         & " tokens and instruction properties. See SELECTORs"
                         & " in the dump-cfg command for details."),
         Internal    => True),
      Cmd_Dump_Pragmas => Create
        (Name          => "dump-pragmas",
         Pattern       => "",
         Description   => "Dump the list of names for Ada pragmas that gnatcov"
                          & " knows, or that GNAT knows (through gnat_util) if"
                          & " --gnat-pragmas is passed.",
         Internal      => True),
      Cmd_Disassemble_Raw => Create
        (Name        => "disassemble-raw",
         Pattern     => "[EXEs]",
         Description => "Disassemble executables.",
         Internal    => True),
      Cmd_Disassemble => Create
        (Name        => "disassemble",
         Pattern     => "[EXEs]",
         Description => "Disassemble executables.",
         Internal    => True),
      Cmd_Scan_Objects => Create
        (Name        => "scan-objects",
         Pattern     => "[FILEs]",
         Description => ("Scan object FILEs for empty symbols or orphan"
                         & " regions."),
         Internal    => True),
      Cmd_Setup => Create
        (Name        => "setup",
         Description => "Build and install the runtime for source"
                        & " instrumentation and set up default arguments"
                        & " for future ""gnatcov instrument"" invocations.",
         Internal    => False),
      Cmd_Instrument_Project => Create
        (Name        => "instrument",
         Description => ("Instrument the given project and produce the"
                         & " associated Source Instrumentation Data files."),
         Internal    => False),
      Cmd_Instrument_Source => Create
        (Name        => "instrument-source",
         Description => "Instrument the given files, all belonging to the"
                        & " same unit.",
         Pattern     => "[FILES]",
         Internal    => True),
      Cmd_Instrument_Main => Create
        (Name        => "instrument-main",
         Description => "Insert dump trigger code in the the given main file,"
                        & " dumping coverage buffers of all of the specified"
                        & " files (through the --files switch).",
         Pattern     => "--files=<files_of_interest> [MAIN]",
         Internal    => True),
      Cmd_Setup_Integration => Create
        (Name        => "setup-integration",
         Description =>
           "Generate the adequate configuration to use gnatcov in integrated"
           & " instrumentation mode. The files of interest must be passed"
           & " through the --files switch, the compiler driver in used through"
           & " the --compilers switch, and the configuration and compiler"
           & " driver wrappers are generated in the subdirectory pointed by"
           & " the --output-dir switch.",
         Pattern     =>
           "--files=<files_of_interest> --compilers=<compiler>"
         & " [--output-dir=<dir>]",
         Internal    => False),
      Cmd_Gcc_Wrapper => Create
        (Name        => "gcc-wrapper",
         Description =>
           "Implementation of the GCC wrapper for integrated instrumentation.",
         Pattern     => "[JSON-CONFIG-FILE]",
         Internal    => True),
      Cmd_Add_Annotation => Create
        (Name        => "add-annotation",
         Description =>
           "Add an annotation tied to the specified source locations, to"
           & " influence the instrumentation of source files or the coverage"
           & " analysis. All annotations passed through --external-annotations"
           & " are consolidated and written to OUTPUT_FILENAME."
           & ASCII.LF & ASCII.LF
           & "The relevant switches depend on the annotation KIND:"
           & Annot_Kind_Relevant_Switches,
         Pattern     =>
           "--kind=KIND [--external-annotations=FILENAME] --output="
           & "OUTPUT_FILENAME [OPTIONS] FILENAME",
         Internal    => False),
      Cmd_Delete_Annotation => Create
        (Name        => "delete-annotation",
         Description =>
           "Delete the annotation with identifier IDENTIFIER from those stored"
           & " in EXT_FILENAMEs, and write back the remaining annotations to"
           & " OUTPUT_FILENAME.",
         Pattern     =>
           "--annotation-id=IDENTIFIER --external-annotations=EXT_FILENAME"
           & "--output=OUTPUT_FILENAME",
         Internal    => False),
      Cmd_Show_Annotations => Create
        (Name        => "show-annotations",
         Description =>
           "Show the annotations stored in EXT_FILENAME that apply to FILES,"
           & " if present or to the project sources. Optionally filter the"
           & " kind of annotations to show with --kind.",
         Pattern     =>
           "--external-annotations=EXT_FILENAME [--kind=KIND] [OPTIONS]"
           & " [FILENAME]",
         Internal    => False));

   Bool_Infos : constant Bool_Option_Info_Array :=
     (Opt_Verbose => Create
        (Long_Name => "--verbose", Short_Name => "-v",
         Help      => "Print lots of debugging information.",
         Internal  => True),
      Opt_Quiet => Create
        (Long_Name => "--quiet", Short_Name => "-q",
         Help      => "Print nothing but errors/warnings.",
         Internal  => False),
      Opt_Recursive => Create
        (Long_Name  => "--recursive",
         Help       => "DEPRECATED: In addition to those designated by"
                       & " -P/--projects, consider units from any"
                       & " transitively imported project.",
         Commands   => (Cmd_Run
                        | Cmd_Coverage
                        | Cmd_Instrument_Project
                        | Cmd_Dump_CFG => True,
                        others         => False),
         Internal   => False),
      Opt_No_Subprojects => Create
        (Long_Name  => "--no-subprojects",
         Help       => "Consider only units designated by the project"
                       & " designated by -P/--projects. Units from any"
                       & " transitively imported projects are not considered.",
         Commands   => (Cmd_Run
                        | Cmd_Coverage
                        | Cmd_Instrument_Project
                        | Cmd_Dump_CFG => True,
                        others         => False),
         Internal   => False),
      Opt_All_Decisions => Create
        (Long_Name => "--all-decisions",
         Help      => "Perform decision coverage in stmt+decision mode even"
                      & " for decisions outside of control structures.",
         --  TODO??? Is this really supposed to be internal?
         Internal  => True),
      Opt_All_Messages => Create
        (Long_Name => "--all-messages",
         Help      => "When performing source coverage analysis, also include"
                      & " in the report messages other than violations of a"
                      & " source coverage obligation.",
         Internal  => True),
      Opt_Include => Create
        (Long_Name      => "--include",
         Help           => "Include the symbols from the next object file on"
                           & " the command line to the list of routines.",
         Commands       => (Cmd_Disp_Routines => True, others => False),
         Internal       => False),
      Opt_Exclude => Create
        (Long_Name      => "--exclude",
         Help           => "Exclude the symbols from the next object file on"
                           & " the command line to the list of routines",
         Commands       => (Cmd_Disp_Routines => True, others => False),
         Internal       => False),
      Opt_Excluded_SCOs => Create
        (Long_Name => "--non-coverable",
         Help      => "Report SCOs whose coverage cannot be established due to"
                      & " absence of executable code.",
         Commands  => (Cmd_Coverage => True, others => False),
         Internal  => False),
      Opt_Keep_Edges => Create
        (Short_Name => "-k",
         Help      => "Do not strip edges that are supposed to be uncoverable"
                      & " due to exceptions.",
         Commands  => (Cmd_Dump_CFG => True, others => False),
         Internal  => True),
      Opt_Pretty_Print => Create
        (Long_Name => "--pretty-print",
         Help      => "For the disassemble-insn-properties command, output a"
                      & " pretty-printed JSON to ease debugging. For the"
                      & " instrument command, run gnatpp on the generated"
                      & " sources.",
         Commands  => (Cmd_Disassemble_Insn_Properties
                       | Cmd_Instrument => True,
                       others           => False),
         Internal  => True),

      Opt_Keep_Reading_Traces => Create
        (Long_Name => "--keep-reading-traces",
         Help      => "When an error occurs while reading a trace file,"
                      & " skip it and keep reading other trace files until a"
                      & " coverage report can be produced. Note that this"
                      & " makes gnatcov exit with an error status.",
         Commands  => (Cmd_Coverage => True, others => False),
         Internal  => False),

      Opt_Externally_Built_Projects => Create
        (Long_Name => "--externally-built-projects",
         Help      => "Look into projects marked as externally built when"
                      & " computing the list of units of interest (they are"
                      & " ignored by default). For the ""instrument"" command,"
                      & " this only influences the instrumentation of mains.",
         Commands  => (Cmd_Run
                       | Cmd_Instrument
                       | Cmd_Coverage
                       | Cmd_Dump_CFG => True,
                       others         => False),
         Internal  => False),

      Opt_GNAT_Pragmas => Create
        (Long_Name => "--gnat-pragmas",
         Help      => "Dump the list of GNAT pragmas, from gnat_util.",
         Commands  => (Cmd_Dump_Pragmas => True, others => False),
         Internal  => True),

      Opt_Show_MCDC_Vectors => Create
        (Long_Name => "--show-mcdc-vectors",
         Help      => "DEPRECATED: If set, show MCDC evaluation vectors"
                      & " encountered for decisions where there is at least a"
                      & " MCDC violation on one of the conditions. Prefer"
                      & " using --show-condition-vectors.",
         Commands  => (Cmd_Coverage => True, others => False),
         Internal  => False),

      Opt_Show_Condition_Vectors => Create
        (Long_Name => "--show-condition-vectors",
         Help      => "If set, show MCDC and ATCC evaluation vectors"
                      & " encountered for decisions where there is at least a"
                      & " MCDC or ATCC violation on one of the conditions.",
         Commands  => (Cmd_Coverage => True, others => False),
         Internal  => False),

      Opt_Dump_Filename_Simple => Create
        (Long_Name => "--dump-filename-simple",
         Help      => "Valid only when --dump-channel=bin-file. Create simple"
                      & " filenames for source trace files (no PID/timestamp"
                      & " variations).",
         Commands  => (Cmd_Setup
                       | Cmd_Instrument_Project
                       | Cmd_Setup_Integration
                       | Cmd_Instrument_Main => True,
                       others                => False),
         Internal  => False),

      Opt_Allow_Mix_Trace_Kind => Create
        (Long_Name => "--mix-trace-kind",
         Help      => "Allow mixing binary and source traces. A warning will"
                      & " still be emitted.",
         Commands  => (Cmd_Coverage => True, others => False),
         Internal  => True),

      Opt_Boolean_Short_Circuit_And_Or => Create
        (Long_Name => "--short-circuit-and-or",
         Help      => "For Ada sources, consider that boolean operators"
                      & " ""and"" and ""or"" have short-circuit semantics and"
                      & " instrument them accordingly. This does not modify"
                      & " the actual semantics of the operators, which needs"
                      & " to be done with the Short_Circuit_And_Or pragma.",
         Commands   => (Cmd_Instrument => True, others => False),
         Internal   => True),

      Opt_Cancel_Annotate => Create
        (Long_Name => "--cancel-annotate",
         Help      => "Prevent gnatcov from generating a coverage report if"
                      & " one was requested by --annotate. This option"
                      & " requires --save-checkpoint to also be specified on"
                      & " the command line.",
         Commands  => (Cmd_Coverage => True, others => False),
         Internal  => True),

      Opt_All_Warnings => Create
        (Long_Name => "--all-warnings",
         Help      => "Print low warnings in addition to warnings and errors.",
         Internal  => True),

      Opt_Save_Temps => Create
        (Long_Name => "--save-temps",
         Help      => "Do not remove temporary files and directories.",
         Internal  => True),

      Opt_SPARK_Compat => Create
        (Long_Name => "--spark-compat",
         Help      => "Enable the SPARK compatibility mode. This ensures"
                      & " instrumented code will be ghost compliant.",
         Commands  => (Cmd_Instrument => True, others => False),
         Internal  => False),

      Opt_Full_Slugs => Create
        (Long_Name => "--full-slugs",
         Help      => "Use full unit slugs instead of hashes for buffer units",
         Commands  => (Cmd_Instrument => True, others => False),
         Internal  => True),

      Opt_Relocate_Build_Tree => Create
        (Long_Name => "--relocate-build-tree",
         Help      => "Relocate object, library and exec directories in the"
                      & " current directory.",
         Commands  => (Cmd_All_Setups | Cmd_Print_GPR_Registry => False,
                       others                                  => True),
         Internal  => False),

      Opt_Warnings_As_Errors => Create
        (Long_Name  => "--warnings-as-errors",
         Short_Name => "-W",
         Help       => "Treat warnings as errors, i.e. exit with a non-zero"
                       & " status code if a warning is emitted.",
         Commands   => (others => True),
         Internal   => True),

      Opt_Instrument_Block => Create
        (Long_Name => "--instrument-block",
         Help      => "Instrument the statements as blocks, i.e. insert a"
                      & " single instrumentation counter incrementation for a"
                      & " statement block.",
         Commands  => (Cmd_Instrument => True, others => False),
         Internal  => False),
      Opt_Force => Create
        (Long_Name  => "--force",
         Short_Name => "-f",
         Help       =>
           "Overwrite preexisting annotations with the same kind matching the"
           & " same location, or any preexisting annotation with the same"
           & " identifier as the one specified on the command line.",
         Commands   => (Cmd_Add_Annotation | Cmd_Delete_Annotation => True,
                        others => False),
         Internal   => False),
      Opt_Annotate_After => Create
        (Long_Name => "--annotate-after",
         Help      =>
           "Add the annotation after the statement designated by the"
           & " --location switch, as opposed to the default behavior which"
           & " inserts the annotation before the designated statement.",
         Commands  => (Cmd_Add_Annotation => True, others => False),
         Internal  => False));

   String_Infos : constant String_Option_Info_Array :=
     (Opt_Project => Create
        (Short_Name   => "-P",
         Pattern      => "[GPR]",
         Help         => "Use GPR as root project to locate SCOs, select"
                         & " units to analyze and find default options.",
         Commands     => (Cmd_Print_GPR_Registry
                          | Cmd_Setup
                          | Cmd_Setup_Integration
                          | Cmd_Instrument_Source
                          | Cmd_Instrument_Main => False,
                          others => True),
         At_Most_Once => True,
         Internal     => False),
      Opt_Root_Dir => Create
        (Long_Name    => "--root-dir",
         Pattern      => "[DIR]",
         Help         => "When --relocate-build-tree is active, this"
                         & " designates the topmost directory of the tree of"
                         & " projects. By default the root project's directory"
                         & " is used.",
         Commands     => (Cmd_Print_GPR_Registry
                          | Cmd_All_Setups => False,
                          others => True),
         At_Most_Once => True,
         Internal     => False),
      Opt_Subdirs => Create
        (Long_Name    => "--subdirs",
         Pattern      => "[SUBDIR]",
         Help         => "When using project files, look for ALI/SID files in"
                         & " the provided SUBDIR of the projects' build"
                         & " directory.",
         Commands     => (Cmd_Print_GPR_Registry
                          | Cmd_All_Setups => False,
                          others => True),
         At_Most_Once => False,
         Internal     => False),
      Opt_Target => Create
        (Long_Name    => "--target",
         Short_Name   => "-t",
         Pattern      => "[TARGET]",
         Help         => "State the target toolchain configuration used to"
                         & " build the analyzed programs, as provided to"
                         & " gprbuild. For cross or 32bit native"
                         & " configurations, this switch, together with its"
                         & " possible --RTS companion, is required for all"
                         & " commands using project files unless the root"
                         & " project provides the information with"
                         & " ""Target""/""Runtime"" attributes. It is also"
                         & " needed for ""run"" commands without a project"
                         & " file.",
         Commands     => (Cmd_Print_GPR_Registry
                          | Cmd_Setup_Integration => False,
                          others => True),
         At_Most_Once => True,
         Internal     => False),
      Opt_Runtime => Create
        (Long_Name    => "--RTS",
         Pattern      => "[RUNTIME]",
         Help         => "When using projects files, state the runtime used"
                         & " to build the analyzed programs. If project files"
                         & " don't already set the runtime, this is required"
                         & " for correct project files processing.",
         Commands     => (Cmd_Print_GPR_Registry
                          | Cmd_Setup_Integration => False,
                          others => True),
         At_Most_Once => True,
         Internal     => False),
      Opt_Config => Create
        (Long_Name    => "--config",
         Pattern      => "[CONFIG-FILE]",
         Help         => "Specify a configuration project file name. If"
                         & " passed, this file must exist and neither --target"
                         & " nor --RTS must be present.",
         Commands     => (Cmd_Print_GPR_Registry => False, others => True),
         At_Most_Once => True,
         Internal     => False),
      Opt_Output => Create
        (Long_Name    => "--output",
         Short_Name   => "-o",
         Pattern      => "[FILE]",
         Help         =>
           "Put the report/asm output/trace file/external annotations into"
           & " FILE.",
         Commands     => (Cmd_Run
                          | Cmd_Coverage
                          | Cmd_Convert
                          | Cmd_Dump_CFG
                          | Cmd_Add_Annotation
                          | Cmd_Delete_Annotation => True,
                          others                  => False),
         At_Most_Once => False,
         Internal     => False),
      Opt_Output_Directory => Create
        (Long_Name    => "--output-dir",
         Pattern      => "[SUBDIR]",
         Help         => "Place the output files into SUBDIR.",
         Commands     => (Cmd_Coverage
                          | Cmd_Instrument_Source
                          | Cmd_Instrument_Main
                          | Cmd_Setup_Integration => True, others => False),
         At_Most_Once => False,
         Internal     => False),
      Opt_Tag => Create
        (Long_Name    => "--tag",
         Short_Name   => "-T",
         Pattern      => "[TAG]",
         Help         => "Tag to put into trace file.",
         Commands     => (Cmd_Run | Cmd_Convert => True, others => False),
         At_Most_Once => False,
         Internal     => False),
      Opt_Kernel => Create
        (Long_Name    => "--kernel",
         Pattern      => "[KERNEL]",
         Help         => "Specify which kernel to use.",
         Commands     => (Cmd_Run => True, others => False),
         At_Most_Once => False,
         Internal     => False),
      Opt_Coverage_Level => Create
        (Long_Name    => "--level",
         Short_Name   => "-c",
         Pattern      => "[LEVEL]",
         Help         =>
           ("Specify coverage levels to assess."
            & ASCII.LF
            & "For all commands except ""instrument"", LEVEL is one of:"
            & ASCII.LF
            & "  " & Object_Level_Options (Separator => ", ")
            & " (object coverage)"
            & ASCII.LF
            & "  " & Source_Level_Options
            & " (source coverage)"
            & ASCII.LF
            & "For the ""instrument"" command, "
            & "a source coverage level is required."
            & ASCII.LF
            & "ATC and ATCC are experimental features."
           ),
         Commands     => (Cmd_Run
                          | Cmd_Coverage
                          | Cmd_Convert
                          | Cmd_Instrument_With_Setup => True,
                          others                      => False),
         At_Most_Once => False,
         Internal     => False),
      Opt_Text_Start => Create
        (Long_Name    => "--text-start",
         Pattern      => "[HEX_ADDR]",
         Help         => "??? This option was likely introduced for a feature"
                         & " that is not completely implemented.",
         At_Most_Once => False,
         Internal     => True),
      Opt_Exec_Prefix => Create
        (Long_Name    => "--exec-prefix",
         Pattern      => "[PREFIX]",
         Help         => "In cases where we cannot find executable files, look"
                         & " for them in the PREFIX directory.",
         At_Most_Once => False,
         Internal     => True),
      Opt_Final_Report => Create
        (Long_Name    => "--report",
         Pattern      => "[FILE]",
         Help         => "??? This option is redundant with --option and is"
                         & " not documented in the User Manual.",
         Commands     => (Cmd_Coverage => True, others => False),
         At_Most_Once => False,
         Internal     => True),
      Opt_HW_Trigger_Traces => Create
        (Long_Name    => "--hw-trigger-traces",
         Pattern      => "[START_ID],[START_ADDR],[STOP_ID]",
         Help         => "Identity of start and stop triggers, and address for"
                         & " start.",
         Commands     => (Cmd_Convert => True, others => False),
         At_Most_Once => False,
         Internal     => False),
      Opt_Input => Create
        (Long_Name    => "--input",
         Pattern      => "[INPUT_TRACE]",
         Help         => "File containing trace data to be converted.",
         Commands     => (Cmd_Convert => True, others => False),
         At_Most_Once => False,
         Internal     => False),
      Opt_Separate => Create
        (Short_Name   => "-S",
         Pattern      => "[TAG]",
         Help         => "Perform separate source coverage analysis.",
         Commands     => (Cmd_Coverage | Cmd_Instrument => True,
                          others                        => False),
         At_Most_Once => False,
         Internal     => False),
      Opt_Output_Format => Create
        (Short_Name   => "-f",
         Pattern      => "[FORMAT]",
         Help         => "If given, call dot(1) to produce the actual output"
                         & " (SVG, PDF, DOT, ...).",
         Commands     => (Cmd_Dump_CFG => True, others => False),
         At_Most_Once => False,
         Internal     => True),
      Opt_Trace_Source => Create
        (Long_Name    => "--trace-source",
         Pattern      => "[SOURCE]",
         Help         => "Specify a trace source.",
         Commands     => (Cmd_Convert => True, others => False),
         At_Most_Once => False,
         Internal     => False),
      Opt_Save_Checkpoint => Create
        (Long_Name    => "--save-checkpoint",
         Pattern      => "CHECKPOINT",
         Help         => "Save source coverage checkpoint to named file.",
         Commands     => (Cmd_Coverage => True, others => False),
         At_Most_Once => True,
         Internal     => False),
      Opt_Report_Title => Create
        (Long_Name    => "--report-title",
         Pattern      => "TITLE LABEL",
         Help         => "Override the default title for HTML coverage"
                         & " reports.",
         Commands     => (Cmd_Coverage => True, others => False),
         At_Most_Once => False,
         Internal     => False),

      --  --dump-trigger is a special case: It used to only accept a single
      --  value, but it now should also accept a comma separated list of
      --  filenames for the manual case. In order not to break compatibility
      --  with the previous behavior (last --dump-trigger switch present was
      --  the one used), we'll need to split the option string manually.

      Opt_Dump_Trigger => Create
        (Long_Name    => "--dump-trigger",
         Help         => "Select a trigger to dump coverage buffers in the"
                         & " instrumented program."
                         & ASCII.LF & ASCII.LF
                         & """manual"" searches for user-written dump"
                         & " indication in all the project sources (the search"
                         & " is restricted to FILES if specified) and replaces"
                         & " such indications with a call to the subprogram"
                         & " responsible for dumping the coverage buffers. A"
                         & " warning is emitted if no dump indications were"
                         & " found. See the user manual for more information."
                         & ASCII.LF & ASCII.LF
                         & """atexit"" uses the libc's atexit() routine to"
                         & " schedule the dump."
                         & ASCII.LF & ASCII.LF
                         & """main-end"" instructs to append a call to the"
                         & " dump routine at the end of the main subprogram."
                         & ASCII.LF & ASCII.LF
                         & """ravenscar-task-termination"" uses the Ravenscar"
                         & "-specific Ada.Task_Termination to schedule the"
                         & " dump on task termination."
                         & ASCII.LF & ASCII.LF
                         & "Except for ""manual"", these methods inject code"
                         & " in all mains in the project closure to dump"
                         & " coverage buffers for all units of interest in the"
                         & " main closure. The --dump-channel option"
                         & " determines the dump procedure."
                         & ASCII.LF & ASCII.LF & "Only the last occurrence of"
                         & " the switch is taken into account.",
         Commands     => (Cmd_Setup | Cmd_Instrument => True, others => False),
         At_Most_Once => False,
         Pattern      => "manual[,FILES]|atexit|main-end",
         Internal     => False),

      Opt_Dump_Channel => Create
        (Long_Name    => "--dump-channel",
         Help         => "Select a channel to dump coverage buffers in the"
                         & " instrumented program. Note that this option"
                         & " matters only when --dump-trigger is not"
                         & " ""manual""."
                         & ASCII.LF & ASCII.LF
                         & """bin-file"" (the default) uses the"
                         & " GNATcov_RTS.Traces.Output.Write_Trace_File"
                         & " subprogram, from the gnatcov_rts_full.gpr project"
                         & " in order to create a binary trace file. This is"
                         & " the preferred channel for native programs."
                         & ASCII.LF & ASCII.LF
                         & """base64-stdout"" uses the GNATcov_RTS.Traces"
                         & ".Generic_Output.Write_Trace_File_Base64 procedure"
                         & " to dump a base64 trace on the standard output"
                         & " using Ada.Text_IO. This is the preferred channel"
                         & " for non-native programs.",
         Commands     => (Cmd_Setup
                          | Cmd_Instrument_Project
                          | Cmd_Setup_Integration
                          | Cmd_Instrument_Main => True,
                          others                => False),
         At_Most_Once => False,
         Internal     => False,
         Pattern      => "bin-file|base64-stdout"),
      Opt_Dump_Filename_Env_Var => Create
        (Long_Name    => "--dump-filename-env-var",
         Help         => "Valid only when --dump-channel=bin-file. Name of the"
                         & " environment variable which, if set, contains the"
                         & " filename for created source traces.",
         Commands     => (Cmd_Setup
                          | Cmd_Instrument_Project
                          | Cmd_Setup_Integration
                          | Cmd_Instrument_Main => True,
                          others                => False),
         At_Most_Once => False,
         Internal     => False),
      Opt_Dump_Filename_Prefix => Create
        (Long_Name    => "--dump-filename-prefix",
         Help         => "Valid only when --dump-channel=bin-file. Select a"
                         & " filename prefix for created source traces.",
         Commands     => (Cmd_Setup
                          | Cmd_Instrument_Project
                          | Cmd_Setup_Integration
                          | Cmd_Instrument_Main
                          | Cmd_Add_Annotation  => True,
                          others                => False),
         At_Most_Once => False,
         Internal     => False),

      Opt_Dump_Filename_Tag => Create
        (Long_Name    => "--dump-filename-tag",
         Help         => "Valid only when --dump-channel=bin-file. Select a"
                         & " filename tag for created source traces.",
         Commands     => (Cmd_Setup
                          | Cmd_Instrument_Project
                          | Cmd_Setup_Integration
                          | Cmd_Instrument_Main => True,
                          others                => False),
         At_Most_Once => False,
         Internal     => False),

      Opt_Ada => Create
        (Long_Name    => "--ada",
         Pattern      => "83|95|05|12|22|1983|1995|2005|2012|2022",
         Help         => "Select a target language version for source"
                         & " instrumentation. This restricts the set of"
                         & " language constructs that can be introduced in "
                         & " instrumented sources. Emit a warning when such a"
                         & " construct is needed. Use Ada 2012 by default as"
                         & " Ada 2022 support is in beta phase.",
         Commands     => (Cmd_Instrument => True, others => False),
         At_Most_Once => False,
         Internal     => False),

      Opt_Dump_Units_To => Create
        (Long_Name    => "--dump-units-to",
         Pattern      => "-|FILE",
         Help         => "Ouput the list of names for all units of interest"
                         & " and, for each unit of interest, the list of"
                         & " source files individually ignored with the"
                         & " ""Ignored_Source_Files"" project attribute or"
                         & " corresponding command-line option." & ASCII.LF
                         & "For ""-"", the option dumps the list to standard"
                         & " output or in an additional dedicated section of a"
                         & " ""report"" result when that annotation format is"
                         & " requested. The list is written to the given FILE"
                         & " otherwise.",
         Commands     => (Cmd_Coverage => True, others => False),
         At_Most_Once => True,
         Internal     => False),

      Opt_Timezone => Create
        (Long_Name    => "--timezone",
         Pattern      => "local|utc",
         Help         => "State the reference timezone to use when displaying"
                         & " dates in reports, either ""local"" or ""utc"". If"
                         & " not specified, default to ""local"".",
         Commands     => (Cmd_Coverage => True, others => False),
         At_Most_Once => True,
         Internal     => False),

      Opt_Prefix => Create
        (Long_Name    => "--prefix",
         Pattern      => "DIR",
         Help         =>
           "Installation prefix for the instrumentation runtime. If not"
           & " provided, install it in the toolchain prefix.",
         Commands     => (Cmd_Setup => True, others => False),
         At_Most_Once => False,
         Internal     => False),

      Opt_RTS_Profile => Create
        (Long_Name    => "--rts-profile",
         Pattern      => "auto|full|embedded",
         Help         =>
           "Profile for the language runtime, which determines what features"
           & " the instrumentation runtime can use."
           & ASCII.LF & ASCII.LF
           & """full"" allows the instrumentation runtime to use all features"
           & " from a standard C runtime: read environment variables, open"
           & " files, get the current time, ..."
           & ASCII.LF & ASCII.LF
           & """embedded"" only allows the instrumentation runtime to print"
           & " bytes to some output."
           & ASCII.LF & ASCII.LF
           & """auto"" lets gnatcov automatically choose between ""full"" and"
           & " ""embedded"" depending on the selected target and RTS.",
         Commands     => (Cmd_Setup => True, others => False),
         At_Most_Once => False,
         Internal     => True),

      Opt_Path_Count_Limit => Create
        (Long_Name    => "--path-count-limit",
         Pattern      => "POSITIVE",
         Help         =>
           "Limit beyond which enumeration of BDD paths stops. If a decision"
           & " has more paths in its BDD than the limit, MC/DC coverage will"
           & " not be assessed for that decision, resulting in violations in"
           & " the report.",
         Commands     => (Cmd_Instrument => True, others => False),
         At_Most_Once => True,
         Internal     => False),

      Opt_Install_Name => Create
        (Long_Name    => "--install-name",
         Pattern      => "NAME",
         Help         =>
           "Name for the installed project. By default, keep the original:"
           & " ""gnatcov_rts"", or the name on the project passed to ""gnatcov"
           & " setup"". Using non-default names allows one to install"
           & " different projects in the same installation prefix.",
         Commands     => (Cmd_Setup | Cmd_Instrument => True, others => False),
         At_Most_Once => False,
         Internal     => False),

      Opt_Runtime_Project => Create
        (Long_Name    => "--runtime-project",
         Pattern      => "NAME",
         Help         =>
           "Name of the installed instrumentation runtime project (see"
           & " ""gnatcov setup""'s ""--install-name"" option). By default, use"
           & " ""gnatcov_rts"".",
         Commands     => (Cmd_Instrument_With_Setup => True, others => False),
         At_Most_Once => False,
         Internal     => False),

      Opt_Lang => Create
        (Long_Name => "--lang",
         Pattern   => "[C|C++|Ada]",
         Help      => "Language for the given compilation unit",
         Commands  => (Cmd_Instrument_Main | Cmd_Instrument_Source => True,
                       others                                      => False),
         At_Most_Once => False,
         Internal  => True),

      Opt_Parallelism_Level => Create
        (Short_Name   => "-j",
         Long_Name    => "--jobs",
         Pattern      => "NATURAL",
         Help         =>
           "Maximal number of concurrently running tasks. Number of processors"
           & " of the machine if set to 0. Defaults to 1.",
         Commands     => (Cmd_Instrument_Project => True, others => False),
         At_Most_Once => False,
         Internal     => False),

      Opt_Compiler_Driver => Create
        (Long_Name    => "--compiler-driver",
         Pattern      => "NAME",
         Help         =>
           "Compiler driver used to compile the source (e.g. gcc). This is"
         & " used when instrumenting a C/C++ source, to retrieve builtin"
         & " macros that may modify the file preprocessing.",
         Commands     =>
           (Cmd_Instrument_Source | Cmd_Instrument_Main => True,
            others                                      => False),
         At_Most_Once => False,
         Internal     => True),

      Opt_Body_Suffix => Create
        (Long_Name    => "--body-suffix",
         Pattern      => "NAME",
         Help         =>
           "Body suffix for source files created by the instrumenter for the"
         & " instrumentation of a source",
         Commands     =>
           (Cmd_Instrument_Source | Cmd_Instrument_Main => True,
            others                                      => False),
         At_Most_Once => False,
         Internal     => True),

      Opt_Spec_Suffix => Create
        (Long_Name    => "--spec-suffix",
         Pattern      => "NAME",
         Help         =>
           "Spec suffix for source files created by the instrumenter for the"
         & " instrumentation of a source",
         Commands     =>
           (Cmd_Instrument_Source | Cmd_Instrument_Main => True,
            others                                      => False),
         At_Most_Once => False,
         Internal     => True),

      Opt_Dot_Replacement => Create
        (Long_Name    => "--dot-replacement",
         Pattern      => "NAME",
         Help         =>
           "Dot replacement for source files created by the instrumenter for"
         & " the instrumentation of a source",
         Commands     =>
           (Cmd_Instrument_Source | Cmd_Instrument_Main => True,
            others                                      => False),
         At_Most_Once => False,
         Internal     => True),

      Opt_Gnatem => Create
        (Long_Name    => "--gnatem",
         Pattern      => "NAME",
         Help         =>
           "Name of the file containing unit dependencies in the GNAT format.",
         Commands     =>
           (Cmd_Instrument_Source | Cmd_Instrument_Main => True,
            others                                      => False),
         At_Most_Once => False,
         Internal     => True),

      Opt_Config_Pragmas_Mapping => Create
        (Long_Name    => "--config-pragmas-mapping",
         Pattern      => "NAME",
         Help         =>
           "Name of the file containing the configuration pragmas mapping.",
         Commands     =>
           (Cmd_Instrument_Source | Cmd_Instrument_Main => True,
            others                                      => False),
         At_Most_Once => False,
         Internal     => True),

      Opt_Ada_Preprocessor_Data => Create
        (Long_Name    => "--ada-preprocessor-data",
         Pattern      => "NAME",
         Help         =>
           "Name of the file containing preprocessor configuration data for"
           & " Ada.",
         Commands     =>
           (Cmd_Instrument_Source | Cmd_Instrument_Main => True,
            others                                      => False),
         At_Most_Once => False,
         Internal     => True),

      Opt_Project_Name => Create
        (Long_Name    => "--project-name",
         Pattern      => "NAME",
         Help         =>
           "Name of the root project, without its gpr extension.",
         Commands     =>
           (Cmd_Instrument_Source | Cmd_Instrument_Main => True,
            others                                      => False),
         At_Most_Once => False,
         Internal     => True),

      Opt_Source_Root => Create
        (Long_Name    => "--source-root",
         Pattern      => "PATH",
         Help         =>
           "Remove the specified prefix from the filenames in the Cobertura"
           & " report (coverage command), or from the generated annotation"
           & " files (add-annotation command).",
         Commands     =>
           (Cmd_Coverage | Cmd_Add_Annotation => True, others => False),
         At_Most_Once => True,
         Internal     => False),

      Opt_Db => Create
        (Long_Name    => "--db",
         Pattern      => "DIR",
         Help         =>
           "Parse DIR as an additional GPR knowledge base directory.",
         Commands     => (Cmd_Print_GPR_Registry
                          | Cmd_Setup_Integration
                          | Cmd_Instrument_Source
                          | Cmd_Instrument_Main => False, others => True),
         At_Most_Once => True,
         Internal     => False),

      Opt_GPR_Registry_Format => Create
        (Long_Name    => "--gpr-registry-format",
         Pattern      => "FORMAT",
         Help         => "Format for the printed GPR registry.",
         Commands     => (Cmd_Print_GPR_Registry => True, others => False),
         At_Most_Once => False,
         Internal     => True),

      Opt_Annotation_Kind => Create
        (Long_Name    => "--kind",
         Pattern      => "KIND",
         Help         =>
           "Kind of annotation, must be one of: " & Annotation_Kind_Options,
         Commands     => (Cmd_Add_Annotation
                          | Cmd_Delete_Annotation
                          | Cmd_Show_Annotations  => True,
                          others                  => False),
         At_Most_Once => False,
         Internal     => False),
      Opt_Annotation_Id => Create
        (Long_Name    => "--annotation-id",
         Pattern      => "IDENTIFIER",
         Help         =>
           "Unique identifier for the annotation. Automatically generated if"
           & " not specified",
         Commands     => (Cmd_Add_Annotation | Cmd_Delete_Annotation => True,
                          others                                     => False),
         At_Most_Once => False,
         Internal     => False),
      Opt_Location => Create
        (Short_Name   => "-l",
         Long_Name    => "--location",
         Pattern      => "LINE:COL",
         Help         =>
           "Location at which the annotation applies. LINE and COL should be"
           & " positive integers.",
         Commands     => (Cmd_Add_Annotation => True, others => False),
         At_Most_Once => False,
         Internal     => False),
      Opt_Start_Location => Create
        (Long_Name    => "--start-location",
         Pattern      => "LINE:COL",
         Help         =>
           "Location of the beginning of the range to which the annotation"
           & " applies. LINE and COL should be positive integers.",
         Commands     => (Cmd_Add_Annotation => True, others => False),
         At_Most_Once => False,
         Internal     => False),
      Opt_End_Location => Create
        (Long_Name    => "--end-location",
         Pattern      => "LINE:COL",
         Help         =>
           "Location of the end of the range to which the annotation applies."
           & " LINE and COL should be positive integers.",
         Commands     => (Cmd_Add_Annotation => True, others => False),
         At_Most_Once => False,
         Internal     => False),
      Opt_Justification => Create
        (Long_Name    => "--justification",
         Pattern      => "TEXT",
         Help         =>
           "Justification for the exemption annotations. Required for the"
           & " ""exempt.on"" and ""exempt.region"" annotation kinds.",
         Commands     => (Cmd_Add_Annotation => True, others => False),
         At_Most_Once => False,
         Internal     => False),
      Opt_SS_Backend => Create
        (Long_Name    => "--ss_backend",
         Pattern      => "NAME",
         Help         =>
           "Specify the Stable_Sloc backend to be used when creating the"
           & " annotation entry",
         Commands     => (Cmd_Add_Annotation => True, others => False),
         At_Most_Once => False,
         Internal     => True));

   String_List_Infos : constant String_List_Option_Info_Array :=
     (Opt_Log => Create
        (Long_Name               => "--log",
         Pattern                 => "[GNATCOLL_TRACE_NAME]",
         Help                    =>
           "Enable logging for the given GNATCOLL trace name.",
         Internal                => True,
         Accepts_Comma_Separator => True),
      Opt_Projects => Create
        (Long_Name  => "--projects",
         Pattern    => "[GPR|@LISTFILE]",
         Help       => "Focus on specific projects within the transitive"
                       & " closure reachable from the root designated by -P.",
         Commands   => (Cmd_Print_GPR_Registry
                        | Cmd_Setup
                        | Cmd_Setup_Integration
                        | Cmd_Instrument_Source
                        | Cmd_Instrument_Main => False,
                        others                => True),
         Internal   => False),
      Opt_Subp_Of_Interest => Create
        (Long_Name => "--subprograms",
         Pattern   => "FILE:LINE",
         Help      =>
           "Experimental feature: restrict coverage analysis to specific"
           & " subprograms designated by the specification source line for"
           & " Ada, or to specific functions designated by the definition"
           & " source line for C/C++.",
         Commands  => (Cmd_Coverage => True, others => False),
         Internal  => False),
      Opt_Scenario_Var => Create
        (Short_Name => "-X",
         Pattern    => "[NAME]=[VALUE]",
         Help       => "Define a scenario variable for project files.",
         Commands   => (Cmd_Print_GPR_Registry
                        | Cmd_All_Setups => False,
                        others => True),
         Internal   => False),
      Opt_Cargs => Create
        (Long_Name  => "--cargs",
         Pattern    => "[CARGS ...]",
         Help       => "Pass CARGS arguments to the wrapped compiler.",
         Commands   => (Cmd_Gcc_Wrapper => True, others => False),
         Internal   => True,
         Greedy     => True),
      Opt_Eargs => Create
        (Long_Name  => "-eargs",
         Pattern    => "[EARGS ...]",
         Help       => "For emulated cross targets, pass EARGS to the"
                       & " low-level emulator. For native configurations, pass"
                       & " EARGS as command line arguments to the executed"
                       & " program. The first EARG is picked as the executable"
                       & " program to run if it was not provided explicitly"
                       & " otherwise.",
         Commands   => (Cmd_Run => True, others => False),
         Internal   => False,
         Greedy     => True),
      Opt_Gargs => Create
        (Long_Name  => "-gargs",
         Pattern    => "[GARGS ...]",
         Help       => "Pass GARGS arguments to gprbuild.",
         Commands   => (Cmd_Setup => True, others => False),
         Internal   => True,
         Greedy     => True),
      Opt_Scos => Create
        (Long_Name   => "--scos|--alis",
         Pattern     => "[FILE|@LISTFILE]",
         Help        => "Load SCOs and exemption info from FILE for this"
                        & " operation; or do that for each file listed in"
                        & " LISTFILE.",
         Commands   => (Cmd_Run
                        | Cmd_Convert
                        | Cmd_Coverage
                        | Cmd_Scan_Decisions
                        | Cmd_Map_Routines
                        | Cmd_Dump_CFG => True,
                        others         => False),
         Internal    => False),
      Opt_Units => Create
        (Long_Name   => "--units",
         Pattern     => "[UNIT|@LISTFILE]",
         Help        => "State the set of units of interest by name,"
                        & " overriding the GPR-based selection by -P, etc."
                        & " Supports globbing patterns.",
         Commands    => (Cmd_Run
                         | Cmd_Coverage
                         | Cmd_Scan_Decisions
                         | Cmd_Map_Routines
                         | Cmd_Instrument_Project => True,
                         others                   => False),
         Internal    => False),
      Opt_SID => Create
        (Long_Name   => "--sid",
         Pattern     => "[FILE|@LISTFILE]",
         Help        => "Load Source Instrumentation Data from FILE for this"
                        & " operation; or do that for each file listed in"
                        & " LISTFILE.",
         Commands    => (Cmd_Coverage | Cmd_Instrument_Source => True,
                         others                               => False),
         Internal    => False),
      Opt_Routines => Create
        (Long_Name   => "--routines",
         Pattern     => "[ROUTINE|@LISTFILE]",
         Help        => "Add ROUTINE, or all routines listed in LISTFILE to"
                        & " the list of routines.",
         Commands    => (Cmd_Run
                         | Cmd_Coverage
                         | Cmd_Scan_Decisions
                         | Cmd_Map_Routines => True,
                         others             => False),
         Internal    => False),
      Opt_Routines_List => Create
        (Long_Name   => "--routine-list",
         Short_Name  => "-l",
         Pattern     => "[LISTFILE] (DEPRECATED)",
         Help        => "Add all routines listed in LISTFILE to the list of"
                        & " routines.",
         Commands    => (Cmd_Run | Cmd_Coverage => True, others => False),
         Internal    => False),
      Opt_Exec => Create
        (Long_Name    => "--exec",
         Pattern      => "[EXE]",
         Help         => "For ""coverage"", use E as the base executable for"
                         & " the traces that follow on the command line. For"
                         & " ""convert"", use E as the base executable for"
                         & " trace conversion.",
         Commands     => (Cmd_Convert | Cmd_Coverage => True, others => False),
         Internal     => True),
      Opt_Source_Rebase => Create
        (Long_Name   => "--source-rebase",
         Pattern     => "[OLD_PREFIX]=[NEW_PREFIX]|@[LISTFILE]",
         Help        => "Specify alternative path to find source files."
                        & " [OLD_PREFIX] accepts globbing patterns. Each line"
                        & " in LISTFILE shall be of the form [OLD_PREFIX]="
                        & "[NEW_PREFIX]. Globbing patterns can also be used in"
                        & " [OLD_PREFIX] in a response file.",
         Commands    => (Cmd_Coverage => True, others => False),
         Internal    => False),
      Opt_Source_Search => Create
        (Long_Name   => "--source-search",
         Pattern     => "[PREFIX]|@[LISTFILE]",
         Help        => "Specify an alternative prefix to find source files,"
                        & " or add each line of LISTFILE as an alternative"
                        & " prefix.",
         Commands    => (Cmd_Coverage => True, others => False),
         Internal    => False),

      --  Opt_Trace will receive both trace files arguments, but also
      --  executable names to force the association between trace files and
      --  programs. In order to distinguish both, executable names are prefixed
      --  with ASCII.NUL.

      Opt_Trace => Create
        (Long_Name   => "--trace",
         Short_Name  => "-T",
         Pattern     => "[TRACE|@LISTFILE]",
         Help        => "Specify trace files to read.",
         Commands    => (Cmd_Coverage
                         | Cmd_Dump_Trace
                         | Cmd_Dump_Trace_Raw
                         | Cmd_Dump_Trace_Base
                         | Cmd_Dump_Trace_Asm
                         | Cmd_Dump_CFG => True,
                         others         => False),
         Internal    => False),

      Opt_Checkpoint => Create
        (Long_Name   => "--checkpoint",
         Short_Name  => "-C",
         Pattern     => "[CHECKPOINT|@LISTFILE]",
         Help        => "Specify checkpointed coverage information to load.",
         Commands    => (Cmd_Coverage => True, others => False),
         Internal    => False),
      Opt_Ignore_Source_Files => Create
        (Long_Name => "--ignore-source-files",
         Pattern   => "[FILE|@LISTFILE]",
         Help      => "Specify a list of source files to ignore for coverage."
                      & " Supports globbing patterns.",
         Commands  => (Cmd_Coverage
                       | Cmd_Map_Routines
                       | Cmd_Instrument_Project => True,
                       others                   => False),
         Internal  => False),

      Opt_Files => Create
        (Long_Name => "--files",
         Pattern   => "[FILE|@LISTFILE]",
         Help      => "Specify a list of source files of interest by their"
                      & " full name.",
         Commands => (Cmd_Instrument_Source
                      | Cmd_Instrument_Main
                      | Cmd_Setup_Integration => True,
                      others                 => False),
         Internal => False),

      Opt_Shared_Object => Create
        (Long_Name   => "--shared-object",
         Short_Name  => "-L",
         Pattern     => "[none|all|SHARED_OBJECT|@LISTFILE]",
         Help        => "Specify the set of shared object files that will"
                        & " contribute to the code coverage assessment. The"
                        & " following special values are supported:"
                        & ASCII.LF & ASCII.LF
                        & "  * ""none"" (the default), which prevents all"
                        & " shared objects from contributing to coverage;"
                        & ASCII.LF & ASCII.LF
                        & "  * ""all"", which makes all shared objects"
                        & " contribute to coverage."
                        & ASCII.LF & ASCII.LF
                        & "Note that if one such special value is passed,"
                        & " it must be the only value passed to this"
                        & " option.",
         Commands    => (Cmd_Run => True, others => False),
         Internal    => False),

      Opt_Restricted_To_Languages => Create
        (Long_Name               => "--restricted-to-languages",
         Pattern                 => "[LANGUAGE|LIST|@LISTFILE]",
         Help                    =>
           "Restrict the set of languages for units of interest. Supports Ada,"
           & " C and C++. Note that main units of other languages may still be"
           & " instrumented to dump the coverage state to trace files.",
         Commands                => (Cmd_Setup
                                     | Cmd_Instrument_Project => True,
                                     others                   => False),
         Internal                => False,
         Accepts_Comma_Separator => True),
      Opt_Annotation_Format => Create
        (Long_Name               => "--annotate",
         Short_Name              => "-a",
         Pattern                 => "[FORM|LIST]",
         Help                    =>
           "Generate a FORM report. FORM is one of:"
           & ASCII.LF
           & "  asm, cobertura, html, report, sarif, xcov, xcov+, xml."
           & ASCII.LF & "Multiple reports can be produced in a single"
           & " execution by passing a comma separated list of FORMs to this"
           & " option, or by specifying this option multiple times on the"
           & " command line.",
         Commands                => (Cmd_Coverage => True, others => False),
         Internal                => False,
         Accepts_Comma_Separator => True),

        Opt_C_Opts => Create
          (Long_Name => "--c-opts",
           Pattern   => "[COMMA-SEPARATED-OPTIONS]",
           Help      =>
             "List of additional compiler switches to analayze C source"
             & " files.",
           Commands  => (Cmd_Instrument => True, others => False),
           Internal  => False),

        Opt_CPP_Opts => Create
          (Long_Name    => "--c++-opts",
           Pattern      => "[COMMA-SEPARATED-OPTIONS]",
           Help         =>
             "List of additional compiler switches to analayze C++ source"
             & " files.",
           Commands     => (Cmd_Instrument => True, others => False),
           Internal     => False),

      Opt_Runtime_Dir => Create
        (Long_Name    => "--runtime-dir",
         Pattern      => "NAME",
         Help         =>
           "Directories containing the compiler runtime sources.",
         Commands     =>
           (Cmd_Instrument_Source | Cmd_Instrument_Main => True,
            others                                      => False),
         Internal     => True),

      Opt_Compiler_Wrappers => Create
        (Long_Name => "--compilers",
         Pattern   => "NAME",
         Help      =>
           "List of compiler drivers for which we should generate wrappers."
           & " Supported compilers are: gcc, g++.",
         Commands  => (Cmd_Print_GPR_Registry => False, others => True),
         Internal  => True),
<<<<<<< HEAD
=======

>>>>>>> 69dd91eb
      Opt_Ext_Annotations => Create
        (Long_Name  => "--external-annotations",
         Help       =>
           "Specify external annotation files. For annotation commands that"
           & " modify the set of external annotations (add-annotation,"
           & " delete-annotation), all the annotations from all files"
           & " (after addition / deletion) are written back to the file passed"
           & " to --output, effectively combining the input annotation files.",
         Commands   =>
           (Cmd_Instrument
            | Cmd_Coverage
            | Cmd_All_Annotate => True,
            others             => False),
         Pattern    => "FILENAME|@LISTFILE",
         Internal   => False));

   procedure Bool_Callback
     (Result : in out Parsed_Arguments;
      Option : Bool_Options);
   --  Handle the --include and --exclude options to add them to remaining
   --  options.

   procedure String_List_Callback
     (Result : in out Parsed_Arguments;
      Option : String_List_Options;
      Value  : String);
   --  Add --exec options to the Opt_Trace vector with the ASCII.NUL prefix.

   procedure Arg_Callback
     (Result : in out Parsed_Arguments;
      Value  : String);
   --  For the commands that interpret remaining argument as trace files,
   --  forward remaining arguments to Opt_Trace.

   function Create return Parser_Type
   is
     (Create (Command_Infos        => Command_Infos,
              Bool_Infos           => Bool_Infos,
              String_Infos         => String_Infos,
              String_List_Infos    => String_List_Infos,
              Bool_Callback        => Bool_Callback'Access,
              String_Callback      => null,
              String_List_Callback => String_List_Callback'Access,
              Arg_Callback         => Arg_Callback'Access));

end Command_Line;<|MERGE_RESOLUTION|>--- conflicted
+++ resolved
@@ -1629,10 +1629,7 @@
            & " Supported compilers are: gcc, g++.",
          Commands  => (Cmd_Print_GPR_Registry => False, others => True),
          Internal  => True),
-<<<<<<< HEAD
-=======
-
->>>>>>> 69dd91eb
+
       Opt_Ext_Annotations => Create
         (Long_Name  => "--external-annotations",
          Help       =>
