--- conflicted
+++ resolved
@@ -87,13 +87,8 @@
       Opt_All_Warnings,
       Opt_Save_Temps,
       Opt_SPARK_Compat,
-<<<<<<< HEAD
-      Opt_Relocate_Build_Tree,
-      Opt_Full_Slugs);
-=======
       Opt_Full_Slugs,
       Opt_Relocate_Build_Tree);
->>>>>>> 09e97932
    --  Set of boolean options we support. More complete descriptions below.
 
    type String_Options is
@@ -551,12 +546,6 @@
          Commands  => (Cmd_Instrument => True, others => False),
          Internal  => False),
 
-      Opt_Relocate_Build_Tree => Create
-        (Long_Name => "--relocate-build-tree",
-         Help      => "Relocate object, library and exec directories in the"
-                      & " current directory.",
-         Commands  => (Cmd_Setup => False, others => True),
-         Internal  => False),
       Opt_Full_Slugs => Create
         (Long_Name => "--full-slugs",
          Help      => "Use full unit slugs instead of hashes for buffer units",
@@ -582,10 +571,6 @@
                           others => True),
          At_Most_Once => True,
          Internal     => False),
-<<<<<<< HEAD
-
-=======
->>>>>>> 09e97932
       Opt_Root_Dir => Create
         (Long_Name    => "--root-dir",
          Pattern      => "[DIR]",
@@ -596,12 +581,7 @@
          Commands     => (Cmd_Setup => False, others => True),
          At_Most_Once => True,
          Internal     => False),
-<<<<<<< HEAD
-
-     Opt_Subdirs => Create
-=======
       Opt_Subdirs => Create
->>>>>>> 09e97932
         (Long_Name    => "--subdirs",
          Pattern      => "[SUBDIR]",
          Help         => "When using project files, look for ALI/SID files in"
