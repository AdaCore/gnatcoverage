--- conflicted
+++ resolved
@@ -1484,8 +1484,7 @@
          Help      =>
            "List of compiler drivers for which we should generate wrappers."
            & " Supported compilers are: gcc, g++.",
-<<<<<<< HEAD
-         Commands  => (others => True),
+         Commands  => (Cmd_Print_GPR_Registry => False, others => True),
          Internal  => True),
       Opt_Ext_Annotations => Create
         (Long_Name  => "--external-annotations",
@@ -1494,10 +1493,6 @@
            (Cmd_Instrument | Cmd_Coverage => True, others => False),
          Pattern    => "FILENAME|@LISTFILE",
          Internal   => True)
-=======
-         Commands  => (Cmd_Print_GPR_Registry => False, others => True),
-         Internal  => True)
->>>>>>> 69e09bab
      );
 
    procedure Bool_Callback
